Designing a UI framework for CAD & Tooling applications, **Territory Tabs**. The design will be based on my own experiences with all varieties of these apps, and watching others succeed and fail when using them. I'll also be developing a CAD program with this framework!

##Design Goals##

<<<<<<< HEAD
**Easy for Novices, Open to Experts**
 - Tightly constrained UI design environment for a streamlined, consistent, easy-to-learn user experience.
 - ...but with a completely exposed configuration for the experts.
 - Ultra flat and wide feature heap with a central, easily-accessed fuzzy search for navigation.
 - Frequently used features can be turned into Tabs, which sit inside non-overlapping Territories.
 - Layout and linked layout features emulate workflow tabs.
 - Multi-window workflow support.
 - Works with keyboard only, mouse only, and touchpad only. Keybinds & shortcuts, naturally.

**Consistent UI Rules**
 - The only opaque overlays are context menus and toasts. Nothing else overlaps!
 - Features are never hidden or removed, and can only be disabled (greyed-out).
 - All disabled features will have, on-hover, a reason for why it is disabled, and a meaning for further explanation.
 - RuleSets (exposed Systems) govern feature enabling/disabling, among many other domains.
 - Modern quality of life standards, like toggling UI elements not moving the toggle source.

**Lessons Learned**
 - 30 years of CAD & Tooling design errors have informed the priorities of Territory Tabs.
 - Version-controlled, SHA1 Repository compatible, deterministic Operations for a single source of truth.
 - Taskpool for predicting & parallelizing large Operations.
 - All features and actions exposed out of the gate for scripting and integrations with other apps.
 - All ECS, all the time.
=======
Basic Territory collisions and resizing.




## License

This work is dual-licensed under Apache 2.0 and MIT.
You can choose between one of them if you use this work.
>>>>>>> ec7fbfd9
<|MERGE_RESOLUTION|>--- conflicted
+++ resolved
@@ -2,7 +2,6 @@
 
 ##Design Goals##
 
-<<<<<<< HEAD
 **Easy for Novices, Open to Experts**
  - Tightly constrained UI design environment for a streamlined, consistent, easy-to-learn user experience.
  - ...but with a completely exposed configuration for the experts.
@@ -25,14 +24,8 @@
  - Taskpool for predicting & parallelizing large Operations.
  - All features and actions exposed out of the gate for scripting and integrations with other apps.
  - All ECS, all the time.
-=======
-Basic Territory collisions and resizing.
-
-
-
 
 ## License
 
 This work is dual-licensed under Apache 2.0 and MIT.
-You can choose between one of them if you use this work.
->>>>>>> ec7fbfd9
+You can choose between one of them if you use this work.